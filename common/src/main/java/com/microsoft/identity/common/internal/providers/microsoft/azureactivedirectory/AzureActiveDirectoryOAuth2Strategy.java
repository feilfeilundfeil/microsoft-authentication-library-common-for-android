--- conflicted
+++ resolved
@@ -41,11 +41,7 @@
 import java.net.HttpURLConnection;
 
 /**
-<<<<<<< HEAD
  * The Azure Active Directory OAuth 2.0 Strategy.
-=======
- * The Azure Active Directory oAuth2 Strategy.
->>>>>>> 257955c6
  */
 public class AzureActiveDirectoryOAuth2Strategy
         extends OAuth2Strategy<
@@ -68,26 +64,6 @@
      */
     public AzureActiveDirectoryOAuth2Strategy(final AzureActiveDirectoryOAuth2Configuration config) {
         super(config);
-<<<<<<< HEAD
-        setTokenEndpoint("https://login.microsoftonline.com/microsoft.com/oauth2/token");
-        mConfig = config;
-    }
-
-    @Override
-    public String getIssuerCacheIdentifier(final AzureActiveDirectoryAuthorizationRequest request) {
-        AzureActiveDirectoryAuthorizationRequest authRequest;
-        authRequest = request;
-        AzureActiveDirectoryCloud cloud = AzureActiveDirectory.getAzureActiveDirectoryCloud(authRequest.getAuthority());
-
-        if (!cloud.isValidated() && mConfig.isAuthorityHostValidationEnabled()) {
-            // TODO: Throw an exception in this case... need to see what ADAL does in this case.
-            // We have invalid cloud data... and authority host validation is enabled....
-        }
-
-        if (!cloud.isValidated() && !mConfig.isAuthorityHostValidationEnabled()) {
-            //Authority host validation not specified... but there is no cloud....
-            //Hence just return the passed in Authority
-=======
         Logger.verbose(TAG, "Init: " + TAG);
         mTokenEndpoint = "https://login.microsoftonline.com/microsoft.com/oauth2/token";
     }
@@ -112,7 +88,6 @@
                             "but there is no cloud..." +
                             "Hence just return the passed in Authority"
             );
->>>>>>> 257955c6
             return authRequest.getAuthority().toString();
         }
 
